--- conflicted
+++ resolved
@@ -1,9 +1,4 @@
 from .utils import *
-<<<<<<< HEAD
-from .dataframe import *
-from .client import *
-=======
 from .frame import *
 from .client import *
-from .mappings import *
->>>>>>> 95667805
+from .mappings import *